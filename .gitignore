# Byte-compiled / optimized / DLL files
__pycache__/
*.py[cod]
*$py.class

# C extensions
*.so

# Distribution / packaging
.Python
build/
develop-eggs/
dist/
downloads/
eggs/
.eggs/
lib/
lib64/
parts/
sdist/
var/
wheels/
pip-wheel-metadata/
share/python-wheels/
*.egg-info/
.installed.cfg
*.egg
MANIFEST

# PyInstaller
#  Usually these files are written by a python script from a template
#  before PyInstaller builds the exe, so as to inject date/other infos into it.
*.manifest
*.spec

# Installer logs
pip-log.txt
pip-delete-this-directory.txt

# Unit test / coverage reports
htmlcov/
.tox/
.nox/
.coverage
.coverage.*
.cache
nosetests.xml
coverage.xml
*.cover
*.py,cover
.hypothesis/
.pytest_cache/

# Translations
*.mo
*.pot

# Django stuff:
*.log
local_settings.py
db.sqlite3
db.sqlite3-journal

# Flask stuff:
instance/
.webassets-cache

# Scrapy stuff:
.scrapy

# Sphinx documentation
docs/_build/

# PyBuilder
target/

# Jupyter Notebook
.ipynb_checkpoints

# IPython
profile_default/
ipython_config.py

# pyenv
.python-version

# pipenv
#   According to pypa/pipenv#598, it is recommended to include Pipfile.lock in version control.
#   However, in case of collaboration, if having platform-specific dependencies or dependencies
#   having no cross-platform support, pipenv may install dependencies that don't work, or not
#   install all needed dependencies.
#Pipfile.lock

# PEP 582; used by e.g. github.com/David-OConnor/pyflow
__pypackages__/

# Celery stuff
celerybeat-schedule
celerybeat.pid

# SageMath parsed files
*.sage.py

# Environments
.env
.venv
env/
venv/
ENV/
env.bak/
venv.bak/

# Spyder project settings
.spyderproject
.spyproject

# Rope project settings
.ropeproject

# mkdocs documentation
/site

# mypy
.mypy_cache/
.dmypy.json
dmypy.json

# Pyre type checker
.pyre/

.DS_Store
<<<<<<< HEAD
.idea/

docs/build/
=======
.idea/
>>>>>>> 34fc59a3
<|MERGE_RESOLUTION|>--- conflicted
+++ resolved
@@ -129,10 +129,5 @@
 .pyre/
 
 .DS_Store
-<<<<<<< HEAD
 .idea/
-
 docs/build/
-=======
-.idea/
->>>>>>> 34fc59a3
